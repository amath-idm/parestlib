'''
Run tests on each of the methods.

Optimizations run are problems * methods * repeats; comment out lines that aren't
required.

<<<<<<< HEAD
Version: 2020mar01
=======
Version: 2020mar04
>>>>>>> 545f6ed5
'''

import sciris as sc
import parestlib as pe

problems = [
    'norm',
    'rosenbrock',
]

startvals = {
    'norm': [1, 2, 3],
    'rosenbrock': [-1, -1, -1]
}

methods = {
<<<<<<< HEAD
        'ASD':       pe.asd,
        'BSD':       pe.bsd,
        'ShellStep': pe.shellstep,
        'DWITS':     pe.dwits,
        }
=======
    'ASD':       om.asd,
    #'BSD':       om.bsd,
    'ShellStep': om.shellstep,
}


kwargs = {
    'ASD': {},
    'ShellStep': {
        'xmin' : [-5, -5, -5],
        'xmax' : [5, 5, 5], # TODO: Error if guess is outside of xmin / xmax
        'maxiters': 20,
        'mp' : {
            'mu_r': 0.05,
            'sigma_r': 0.01,
            'N': 20,
            'center_repeats': 1,
            'rsquared_thresh': 0.5,
            'useadaptation': True,
            'adaptation': {
                    'step': 0.9, # Should be less than 1
                    'min': 0.05, # More than 0
                    'max': 1.4
            }
        },
    }
}
>>>>>>> 545f6ed5

repeats = 3
noisevals = [0, 0.05] # For noise values of larger than 0.05, standard ASD breaks
#if 'doplot' not in locals(): doplot = True # For future use if plotting is implemented


results = []
for method,optim_func in methods.items():
    for problem in problems:
        sc.heading(f'Running {method}() on {problem}')
        for n,noise in enumerate(noisevals):

            # Define the problem
            if   problem == 'norm':       objective_func = pe.make_norm(noise=noise, verbose=0)
            elif problem == 'rosenbrock': objective_func = pe.make_rosenbrock(ndims=len(startvals), noise=noise, verbose=0)
            else:                         raise NotImplementedError

            for r in range(repeats):
<<<<<<< HEAD
                print(f'\nRun {n*repeats+r+1} of {repeats*len(noisevals)} with noise={noise}:')
                result = optim_func(objective_func, startvals[problem], verbose=0)
                results.append(result)
                print(f'  Iterations: {len(result.details.fvals)}\n  Value: {result.fval}\n  Result: {result.x}')
=======
                print('\nRun %s of %s with noise=%s:' % (n*repeats+r+1, repeats*len(noisevals), noise))
                
                result = optim_func(objective_func, startvals[problem], optimum='min', verbose=0, **kwargs[method])
                results.append(result)
                # DJK N.B. Iterations is different from the number of funcation evaluations!
                # In supercomputing, we also aim to reduce iterations
                iters = result.details.fvals.shape[0]
                fevals = len(result.details.fvals)
                print(  f'\tIterations: {iters}\n',
                        f'\tFunction Evaluations: {fevals}',
                        f'\tValue: {result.fval}',
                        f'\tResult: {result.x}')
>>>>>>> 545f6ed5
<|MERGE_RESOLUTION|>--- conflicted
+++ resolved
@@ -4,11 +4,7 @@
 Optimizations run are problems * methods * repeats; comment out lines that aren't
 required.
 
-<<<<<<< HEAD
-Version: 2020mar01
-=======
 Version: 2020mar04
->>>>>>> 545f6ed5
 '''
 
 import sciris as sc
@@ -25,18 +21,11 @@
 }
 
 methods = {
-<<<<<<< HEAD
         'ASD':       pe.asd,
-        'BSD':       pe.bsd,
+        #'BSD':       pe.bsd,
         'ShellStep': pe.shellstep,
         'DWITS':     pe.dwits,
         }
-=======
-    'ASD':       om.asd,
-    #'BSD':       om.bsd,
-    'ShellStep': om.shellstep,
-}
-
 
 kwargs = {
     'ASD': {},
@@ -57,9 +46,9 @@
                     'max': 1.4
             }
         },
-    }
+    },
+    'DWITS': {},
 }
->>>>>>> 545f6ed5
 
 repeats = 3
 noisevals = [0, 0.05] # For noise values of larger than 0.05, standard ASD breaks
@@ -78,14 +67,7 @@
             else:                         raise NotImplementedError
 
             for r in range(repeats):
-<<<<<<< HEAD
                 print(f'\nRun {n*repeats+r+1} of {repeats*len(noisevals)} with noise={noise}:')
-                result = optim_func(objective_func, startvals[problem], verbose=0)
-                results.append(result)
-                print(f'  Iterations: {len(result.details.fvals)}\n  Value: {result.fval}\n  Result: {result.x}')
-=======
-                print('\nRun %s of %s with noise=%s:' % (n*repeats+r+1, repeats*len(noisevals), noise))
-                
                 result = optim_func(objective_func, startvals[problem], optimum='min', verbose=0, **kwargs[method])
                 results.append(result)
                 # DJK N.B. Iterations is different from the number of funcation evaluations!
@@ -95,5 +77,4 @@
                 print(  f'\tIterations: {iters}\n',
                         f'\tFunction Evaluations: {fevals}',
                         f'\tValue: {result.fval}',
-                        f'\tResult: {result.x}')
->>>>>>> 545f6ed5
+                        f'\tResult: {result.x}')